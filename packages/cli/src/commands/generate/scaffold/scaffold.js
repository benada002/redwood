import fs from 'fs'
import path from 'path'

import camelcase from 'camelcase'
import humanize from 'humanize-string'
import Listr from 'listr'
import { paramCase } from 'param-case'
import pascalcase from 'pascalcase'
import pluralize from 'pluralize'
import terminalLink from 'terminal-link'

import { getConfig } from '@redwoodjs/internal'

import {
  generateTemplate,
  templateRoot,
  readFile,
  writeFile,
  asyncForEach,
  getSchema,
  getDefaultArgs,
  getPaths,
  writeFilesTask,
  addRoutesToRouterTask,
  addScaffoldImport,
} from 'src/lib'
import c from 'src/lib/colors'

import { yargsDefaults } from '../../generate'
import { handler as dbAuthHandler } from '../dbAuth/dbAuth'
import { relationsForModel, intForeignKeysForModel } from '../helpers'
import { files as sdlFiles, builder as sdlBuilder } from '../sdl/sdl'
import {
  files as serviceFiles,
  builder as serviceBuilder,
} from '../service/service'

const NON_EDITABLE_COLUMNS = ['id', 'createdAt', 'updatedAt']
<<<<<<< HEAD
const ASSETS = fs.readdirSync(
  path.join(templateRoot, 'scaffold', 'templates', 'assets')
)
const LAYOUTS = fs.readdirSync(
  path.join(templateRoot, 'scaffold', 'templates', 'layouts')
)
const PAGES = fs.readdirSync(
  path.join(templateRoot, 'scaffold', 'templates', 'pages')
)
const COMPONENTS = fs.readdirSync(
  path.join(templateRoot, 'scaffold', 'templates', 'components')
)
=======
const SCAFFOLD_STYLE_PATH = './scaffold.css'
>>>>>>> 90b1279a
// Any assets that should not trigger an overwrite error and require a --force
const SKIPPABLE_ASSETS = ['scaffold.css']
const PACKAGE_SET = 'Set'

const getIdType = (model) => {
  return model.fields.find((field) => field.isId)?.type
}

const getImportComponentNames = (
  name,
  scaffoldPath,
  nestScaffoldByModel = true
) => {
  const pluralName = pascalcase(pluralize(name))
  const singularName = pascalcase(pluralize.singular(name))
  // TODO - confirm case for scaffold path
  const sP =
    scaffoldPath !== '' ? scaffoldPath.split('/').map(pascalcase).join('/') : ''
  const cPath = nestScaffoldByModel
    ? `src/components/${sP}/${singularName}`
    : `src/components/${sP}`

  return {
    // default case
    importComponentName: `${cPath}/${singularName}`,
    importComponentNameCell: `${cPath}/${singularName}Cell`,
    importComponentEditNameCell: `${cPath}/Edit${singularName}Cell`,
    importComponentNameForm: `${cPath}/${singularName}Form`,
    importComponentNewName: `${cPath}/New${singularName}`,
    importComponentNames: `${cPath}/${pluralName}`,
    importComponentNamesCell: `${cPath}/${pluralName}Cell`,
    importLayoutNames: `src/layouts/${sP}/${pluralName}Layout`,
  }
}

// Includes imports from getImportComponentNames()
const getTemplateStrings = (name, scaffoldPath, nestScaffoldByModel = true) => {
  const pluralPascalName = pascalcase(pluralize(name))
  const singularPascalName = pascalcase(pluralize.singular(name))
  //const singularPascalName = pascalcase(pluralize.singular(name))
  //const pluralPascalName = pascalcase(pluralize(name))
  //const singularCamelName = camelcase(singularPascalName)
  //const pluralParamName = paramCase(pluralPascalName)

  const pluralCamelName = camelcase(pluralPascalName)
  const singularCamelName = camelcase(singularPascalName)
  const camelScaffoldPath = camelcase(pascalcase(scaffoldPath))

  // ToDo - confirm if the route name should include the model again
  return {
    pluralRouteName:
      scaffoldPath === ''
        ? pluralCamelName
        : `${camelScaffoldPath}${pluralPascalName}`,

    editRouteName:
      scaffoldPath === ''
        ? `edit${singularPascalName}`
        : `${camelScaffoldPath}Edit${singularPascalName}`,

    singularRouteName:
      scaffoldPath === ''
        ? singularCamelName
        : `${camelScaffoldPath}${singularPascalName}`,

    newRouteName:
      scaffoldPath === ''
        ? `new${singularPascalName}`
        : `${camelScaffoldPath}New${singularPascalName}`,
    ...getImportComponentNames(name, scaffoldPath, nestScaffoldByModel),
  }
}

export const files = async ({
  model: name,
  path: scaffoldPath = '',
  tests = true,
  typescript = false,
  nestScaffoldByModel,
}) => {
  const model = await getSchema(pascalcase(pluralize.singular(name)))
  if (typeof nestScaffoldByModel === 'undefined') {
    nestScaffoldByModel = getConfig().generate.nestScaffoldByModel
  }
  const templateStrings = getTemplateStrings(
    name,
    scaffoldPath,
    nestScaffoldByModel
  )
  const pascalScaffoldPath =
    scaffoldPath === ''
      ? scaffoldPath
      : scaffoldPath.split('/').map(pascalcase).join('/') + '/'

  return {
    ...(await sdlFiles({
      ...getDefaultArgs(sdlBuilder),
      name,
      crud: true,
      typescript,
    })),
    ...(await serviceFiles({
      ...getDefaultArgs(serviceBuilder),
      name,
      crud: true,
      relations: relationsForModel(model),
      tests,
      typescript,
    })),
    ...assetFiles(name),
    ...layoutFiles(name, pascalScaffoldPath, typescript, templateStrings),
    ...pageFiles(
      name,
      pascalScaffoldPath,
      typescript,
      nestScaffoldByModel,
      templateStrings
    ),
    ...(await componentFiles(
      name,
      pascalScaffoldPath,
      typescript,
      nestScaffoldByModel,
      templateStrings
    )),
  }
}

const assetFiles = (name) => {
  let fileList = {}
  const assets = fs.readdirSync(
    path.join(templateRoot, 'scaffold', 'templates', 'assets')
  )

  assets.forEach((asset) => {
    const outputAssetName = asset.replace(/\.template/, '')
    const outputPath = path.join(getPaths().web.src, outputAssetName)

    // skip assets that already exist on disk, never worry about overwriting
    if (
      !SKIPPABLE_ASSETS.includes(path.basename(outputPath)) ||
      !fs.existsSync(outputPath)
    ) {
      const template = generateTemplate(
        path.join('scaffold', 'templates', 'assets', asset),
        {
          name,
        }
      )
      fileList[outputPath] = template
    }
  })

  return fileList
}

const layoutFiles = (
  name,
  pascalScaffoldPath = '',
  generateTypescript,
  templateStrings
) => {
  const pluralName = pascalcase(pluralize(name))
  const singularName = pascalcase(pluralize.singular(name))
  let fileList = {}

  const layouts = fs.readdirSync(
    path.join(templateRoot, 'scaffold', 'templates', 'layouts')
  )

  layouts.forEach((layout) => {
    const outputLayoutName = layout
      .replace(/Names/, pluralName)
      .replace(/Name/, singularName)
      .replace(/\.js\.template/, generateTypescript ? '.tsx' : '.js')

    const outputPath = path.join(
      getPaths().web.layouts,
      pascalScaffoldPath,
      outputLayoutName.replace(/\.(js|tsx?)/, ''),
      outputLayoutName
    )
    const template = generateTemplate(
      path.join('scaffold', 'templates', 'layouts', layout),
      {
        name,
        pascalScaffoldPath,
        ...templateStrings,
      }
    )
    fileList[outputPath] = template
  })

  return fileList
}

const pageFiles = (
  name,
  pascalScaffoldPath = '',
  generateTypescript,
  nestScaffoldByModel = true,
  templateStrings
) => {
  const pluralName = pascalcase(pluralize(name))
  const singularName = pascalcase(pluralize.singular(name))
  let fileList = {}

  const pages = fs.readdirSync(
    path.join(templateRoot, 'scaffold', 'templates', 'pages')
  )

  pages.forEach((page) => {
    // Sanitize page names
    const outputPageName = page
      .replace(/Names/, pluralName)
      .replace(/Name/, singularName)
      .replace(/\.js\.template/, generateTypescript ? '.tsx' : '.js')

    const finalFolder =
      (nestScaffoldByModel ? singularName + '/' : '') +
      outputPageName.replace(/\.(js|tsx?)/, '')

    const outputPath = path.join(
      getPaths().web.pages,
      pascalScaffoldPath,
      finalFolder,
      outputPageName
    )
    const template = generateTemplate(
      path.join('scaffold', 'templates', 'pages', page),
      {
        name,
        pascalScaffoldPath,
        ...templateStrings,
      }
    )
    fileList[outputPath] = template
  })

  return fileList
}

const componentFiles = async (
  name,
  pascalScaffoldPath = '',
  generateTypescript,
  nestScaffoldByModel = true,
  templateStrings
) => {
  const pluralName = pascalcase(pluralize(name))
  const singularName = pascalcase(pluralize.singular(name))
  const model = await getSchema(singularName)
  const idType = getIdType(model)
  const intForeignKeys = intForeignKeysForModel(model)
  let fileList = {}
  const componentMetadata = {
    Boolean: {
      componentName: 'CheckboxField',
      defaultProp: 'defaultChecked',
      validation: false,
      listDisplayFunction: 'checkboxInputTag',
      displayFunction: 'checkboxInputTag',
    },
    DateTime: {
      componentName: 'DatetimeLocalField',
      deserilizeFunction: 'formatDatetime',
      listDisplayFunction: 'timeTag',
      displayFunction: 'timeTag',
    },
    Int: {
      componentName: 'NumberField',
    },
    Json: {
      componentName: 'TextAreaField',
      dataType: 'Json',
      displayFunction: 'jsonDisplay',
      listDisplayFunction: 'jsonTruncate',
      deserilizeFunction: 'JSON.stringify',
    },
    Float: {
      dataType: 'Float',
    },
    default: {
      componentName: 'TextField',
      defaultProp: 'defaultValue',
      deserilizeFunction: '',
      validation: '{{ required: true }}',
      displayFunction: undefined,
      listDisplayFunction: 'truncate',
      dataType: undefined,
    },
  }
  const columns = model.fields
    .filter((field) => field.kind !== 'object')
    .map((column) => ({
      ...column,
      label: humanize(column.name),
      component:
        componentMetadata[column.type]?.componentName ||
        componentMetadata.default.componentName,
      defaultProp:
        componentMetadata[column.type]?.defaultProp ||
        componentMetadata.default.defaultProp,
      deserilizeFunction:
        componentMetadata[column.type]?.deserilizeFunction ||
        componentMetadata.default.deserilizeFunction,
      validation:
        componentMetadata[column.type]?.validation ??
        componentMetadata.default.validation,
      listDisplayFunction:
        componentMetadata[column.type]?.listDisplayFunction ||
        componentMetadata.default.listDisplayFunction,
      displayFunction:
        componentMetadata[column.type]?.displayFunction ||
        componentMetadata.default.displayFunction,
      dataType:
        componentMetadata[column.type]?.dataType ||
        componentMetadata.default.dataType,
    }))
  const editableColumns = columns.filter((column) => {
    return NON_EDITABLE_COLUMNS.indexOf(column.name) === -1
  })
  const fieldsToImport = Object.keys(
    editableColumns.reduce((accumulator, column) => {
      accumulator[column.component] = true
      return accumulator
    }, {})
  )

  const components = fs.readdirSync(
    path.join(templateRoot, 'scaffold', 'templates', 'components')
  )

  await asyncForEach(components, (component) => {
    const outputComponentName = component
      .replace(/Names/, pluralName)
      .replace(/Name/, singularName)
      .replace(/\.js\.template/, generateTypescript ? '.tsx' : '.js')

    const finalFolder =
      (nestScaffoldByModel ? singularName + '/' : '') +
      outputComponentName.replace(/\.(js|tsx?)/, '')

    const outputPath = path.join(
      getPaths().web.components,
      pascalScaffoldPath,
      finalFolder,
      outputComponentName
    )

    const template = generateTemplate(
      path.join('scaffold', 'templates', 'components', component),
      {
        name,
        columns,
        fieldsToImport,
        editableColumns,
        idType,
        intForeignKeys,
        pascalScaffoldPath,
        ...templateStrings,
      }
    )
    fileList[outputPath] = template
  })

  return fileList
}

// add routes for all pages
export const routes = async ({
  model: name,
  path: scaffoldPath = '',
  nestScaffoldByModel,
}) => {
  if (typeof nestScaffoldByModel === 'undefined') {
    nestScaffoldByModel = getConfig().generate.nestScaffoldByModel
    console.log('nestScaffoldByModel from config: ', nestScaffoldByModel)
  }

  const templateNames = getTemplateStrings(name, scaffoldPath)
  const singularPascalName = pascalcase(pluralize.singular(name))
  const pluralPascalName = pascalcase(pluralize(name))
  const pluralParamName = paramCase(pluralPascalName)
  const model = await getSchema(singularPascalName)
  const idRouteParam = getIdType(model) === 'Int' ? ':Int' : ''

  const paramScaffoldPath =
    scaffoldPath === ''
      ? scaffoldPath
      : scaffoldPath.split('/').map(paramCase).join('/') + '/'
  const pascalScaffoldPath = pascalcase(scaffoldPath)

  const pageRoot =
    pascalScaffoldPath + (nestScaffoldByModel ? singularPascalName : '')

  return [
    // new
    `<Route path="/${paramScaffoldPath}${pluralParamName}/new" page={${pageRoot}New${singularPascalName}Page} name="${templateNames.newRouteName}" />`,
    // edit
    `<Route path="/${paramScaffoldPath}${pluralParamName}/{id${idRouteParam}}/edit" page={${pageRoot}Edit${singularPascalName}Page} name="${templateNames.editRouteName}" />`,
    // singular
    `<Route path="/${paramScaffoldPath}${pluralParamName}/{id${idRouteParam}}" page={${pageRoot}${singularPascalName}Page} name="${templateNames.singularRouteName}" />`,
    // plural
    `<Route path="/${paramScaffoldPath}${pluralParamName}" page={${pageRoot}${pluralPascalName}Page} name="${templateNames.pluralRouteName}" />`,
  ]
}

const addRoutesInsideSetToRouter = async (model, path) => {
  const pluralPascalName = pascalcase(pluralize(model))
  const layoutName = `${pluralPascalName}Layout`
  return addRoutesToRouterTask(await routes({ model, path }), layoutName)
}

// TODO
const addLayoutImport = ({ model: name, path: scaffoldPath = '' }) => {
  const pluralPascalName = pascalcase(pluralize(name))
  const pascalScaffoldPath =
    scaffoldPath === ''
      ? scaffoldPath
      : scaffoldPath.split('/').map(pascalcase).join('/') + '/'
  const layoutName = `${pluralPascalName}Layout`
  const importLayout = `import ${pluralPascalName}Layout from 'src/layouts/${pascalScaffoldPath}${layoutName}'`
  const routesPath = getPaths().web.routes
  const routesContent = readFile(routesPath).toString()

  const newRoutesContent = routesContent.replace(
    /'@redwoodjs\/router'(\s*)/,
    `'@redwoodjs/router'\n${importLayout}$1`
  )
  writeFile(routesPath, newRoutesContent, { overwriteExisting: true })

  return 'Added layout import to Routes.{js,tsx}'
}

const addSetImport = () => {
  const routesPath = getPaths().web.routes
  const routesContent = readFile(routesPath).toString()
  const [redwoodRouterImport, importStart, spacing, importContent, importEnd] =
    routesContent.match(/(import {)(\s*)([^]*)(} from '@redwoodjs\/router')/) ||
    []
  const routerImports = importContent.replace(/\s/g, '').split(',')
  if (routerImports.includes(PACKAGE_SET)) {
    return 'Skipping Set import'
  }
  const newRoutesContent = routesContent.replace(
    redwoodRouterImport,
    importStart +
      spacing +
      PACKAGE_SET +
      `,` +
      spacing +
      importContent +
      importEnd
  )

  writeFile(routesPath, newRoutesContent, { overwriteExisting: true })

  return 'Added Set import to Routes.{js,tsx}'
}

export const command = 'scaffold <model>'
export const description =
  'Generate Pages, SDL, and Services files based on a given DB schema Model. Also accepts <path/model>'
export const builder = (yargs) => {
  yargs
    .positional('model', {
      description:
        "Model to scaffold. You can also use <path/model> to nest files by type at the given path directory (or directories). For example, 'rw g scaffold admin/post'",
    })
    .option('tests', {
      description: 'Generate test files',
      type: 'boolean',
    })
    .epilogue(
      `Also see the ${terminalLink(
        'Redwood CLI Reference',
        'https://redwoodjs.com/reference/command-line-interface#generate-scaffold'
      )}`
    )

  // Merge generator defaults in
  Object.entries(yargsDefaults).forEach(([option, config]) => {
    yargs.option(option, config)
  })
}
const tasks = ({ model, path, force, tests, typescript, javascript }) => {
  return new Listr(
    [
      {
        title: 'Generating scaffold files...',
        task: async () => {
          const f = await files({ model, path, tests, typescript, javascript })
          return writeFilesTask(f, { overwriteExisting: force })
        },
      },
      {
        title: 'Adding layout import...',
        task: async () => addLayoutImport({ model, path }),
      },
      {
        title: 'Adding set import...',
        task: async () => addSetImport({ model, path }),
      },
      {
        title: 'Adding scaffold routes...',
        task: async () => addRoutesInsideSetToRouter(model, path),
      },
      {
        title: 'Adding scaffold asset imports...',
        task: () => addScaffoldImport(),
      },
    ],
    { collapse: false, exitOnError: true }
  )
}

export const handler = async ({
  model: modelArg,
  force,
  tests,
  typescript,
}) => {
  if (modelArg.toLowerCase() === 'dbauth') {
    // proxy to dbAuth generator
    return await dbAuthHandler({ force, tests, typescript })
  }

  if (tests === undefined) {
    tests = getConfig().generate.tests
  }
  const { model, path } = splitPathAndModel(modelArg)
  const t = tasks({ model, path, force, tests, typescript })

  try {
    await t.run()
  } catch (e) {
    console.log(c.error(e.message))
  }
}

export const splitPathAndModel = (pathSlashModel) => {
  const path = pathSlashModel.split('/').slice(0, -1).join('/')
  // This code will work whether or not there's a path in model
  // E.g. if model is just 'post',
  // path.split('/') will return ['post'].
  const model = pathSlashModel.split('/').pop()

  return { model, path }
}<|MERGE_RESOLUTION|>--- conflicted
+++ resolved
@@ -36,22 +36,7 @@
 } from '../service/service'
 
 const NON_EDITABLE_COLUMNS = ['id', 'createdAt', 'updatedAt']
-<<<<<<< HEAD
-const ASSETS = fs.readdirSync(
-  path.join(templateRoot, 'scaffold', 'templates', 'assets')
-)
-const LAYOUTS = fs.readdirSync(
-  path.join(templateRoot, 'scaffold', 'templates', 'layouts')
-)
-const PAGES = fs.readdirSync(
-  path.join(templateRoot, 'scaffold', 'templates', 'pages')
-)
-const COMPONENTS = fs.readdirSync(
-  path.join(templateRoot, 'scaffold', 'templates', 'components')
-)
-=======
 const SCAFFOLD_STYLE_PATH = './scaffold.css'
->>>>>>> 90b1279a
 // Any assets that should not trigger an overwrite error and require a --force
 const SKIPPABLE_ASSETS = ['scaffold.css']
 const PACKAGE_SET = 'Set'
