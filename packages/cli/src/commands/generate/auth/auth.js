import { generateDepracatedHandler } from '../generateDepracatedHandler'

// ********
// Deprecated as of September 2020
// Use "setup" command
// ********

export const command = 'auth'
export const description = 'WARNING: deprecated. Use "yarn rw setup" command.'

<<<<<<< HEAD
import { getPaths, writeFilesTask } from 'src/lib'
import c from 'src/lib/colors'

const API_GRAPHQL_PATH = resolveFile(
  path.join(getPaths().api.functions, 'graphql')
)

const AUTH_PROVIDER_IMPORT = `import { AuthProvider } from '@redwoodjs/auth'`

const API_SRC_PATH = path.join(getPaths().api.src)
const TEMPLATES = fs
  .readdirSync(path.resolve(__dirname, 'templates'))
  .reduce((templates, file) => {
    if (file === 'auth.js.template') {
      return { ...templates, base: path.resolve(__dirname, 'templates', file) }
    } else {
      const provider = file.replace('.auth.js.template', '')
      return {
        ...templates,
        [provider]: path.resolve(__dirname, 'templates', file),
      }
    }
  }, {})
const OUTPUT_PATH = path.join(getPaths().api.lib, 'auth.js')
const WEB_SRC_APP_PATH = path.join(getPaths().web.src, 'App.js')
const SUPPORTED_PROVIDERS = fs
  .readdirSync(path.resolve(__dirname, 'providers'))
  .map((file) => path.basename(file, '.js'))
  .filter((file) => file !== 'README.md')

// returns the content of index.js with import statements added
const addWebImports = (content, imports) => {
  return `${AUTH_PROVIDER_IMPORT}\n` + imports.join('\n') + '\n' + content
}

// returns the content of index.js with init lines added
const addWebInit = (content, init) => {
  return content.replace(
    /const rootElement = document.getElementById('redwood-app')/,
    `${init}\n\nconst rootElement = document.getElementById('redwood-app')`
  )
}

// returns the content of index.js with <AuthProvider> added
const addWebRender = (content, authProvider) => {
  const [_, indent, redwoodApolloProvider] = content.match(
    /(\s+)(<RedwoodApolloProvider>.*<\/RedwoodApolloProvider>)/s
  )
  const redwoodApolloProviderLines = redwoodApolloProvider
    .split('\n')
    .map((line) => {
      return '  ' + line
    })
  const customRenderOpen = (authProvider.render || []).reduce(
    (acc, component) => acc + indent + `<${component}>`,
    ''
  )

  const customRenderClose = (authProvider.render || []).reduce(
    (acc, component) => indent + `</${component}>` + acc,
    ''
  )

  const renderContent =
    customRenderOpen +
    indent +
    `<AuthProvider client={${authProvider.client}} type="${authProvider.type}">` +
    indent +
    redwoodApolloProviderLines.join('\n') +
    indent +
    `</AuthProvider>` +
    customRenderClose

  return content.replace(
    /\s+<RedwoodApolloProvider>.*<\/RedwoodApolloProvider>/s,
    renderContent
  )
}

// returns the content of index.js with <AuthProvider> updated
const updateWebRender = (content, authProvider) => {
  const renderContent = `<AuthProvider client={${authProvider.client}} type="${authProvider.type}">`
  return content.replace(/<AuthProvider client={.*} type=".*">/s, renderContent)
}

// returns the content of index.js without the old auth import
const removeOldWebImports = (content, imports) => {
  return content.replace(`${AUTH_PROVIDER_IMPORT}\n` + imports.join('\n'), '')
}

// returns the content of index.js without the old auth init
const removeOldWebInit = (content, init) => {
  return content.replace(init, '')
}

// returns content with old auth provider removes
const removeOldAuthProvider = async (content) => {
  // get the current auth provider
  const [_, currentAuthProvider] = content.match(
    /<AuthProvider client={.*} type="(.*)">/s
  )

  let oldAuthProvider
  try {
    oldAuthProvider = await import(`./providers/${currentAuthProvider}`)
  } catch (e) {
    throw new Error('Could not replace existing auth provider init')
  }

  content = removeOldWebImports(content, oldAuthProvider.config.imports)
  content = removeOldWebInit(content, oldAuthProvider.config.init)

  return content
}

// check to make sure AuthProvider doesn't exist
const checkAuthProviderExists = () => {
  const content = fs.readFileSync(WEB_SRC_APP_PATH).toString()

  if (content.includes(AUTH_PROVIDER_IMPORT)) {
    throw new Error(
      'Existing auth provider found.\nUse --force to override existing provider.'
    )
  }
}

// the files to create to support auth
export const files = (provider) => {
  const template = TEMPLATES[provider] ?? TEMPLATES.base
  return {
    [OUTPUT_PATH]: fs.readFileSync(template).toString(),
  }
}

// actually inserts the required config lines into index.js
export const addConfigToIndex = async (config, force) => {
  let content = fs.readFileSync(WEB_SRC_APP_PATH).toString()

  // update existing AuthProvider if --force else add new AuthProvider
  if (content.includes(AUTH_PROVIDER_IMPORT) && force) {
    content = await removeOldAuthProvider(content)
    content = updateWebRender(content, config.authProvider)
  } else {
    content = addWebRender(content, config.authProvider)
  }

  content = addWebImports(content, config.imports)
  content = addWebInit(content, config.init)

  fs.writeFileSync(WEB_SRC_APP_PATH, content)
}

export const addApiConfig = () => {
  let content = fs.readFileSync(API_GRAPHQL_PATH).toString()

  // default to an array to avoid destructure errors
  const [_, hasAuthImport] =
    content.match(/(import {.*} from 'src\/lib\/auth.*')/s) || []

  if (!hasAuthImport) {
    // add import statement
    content = content.replace(
      /^(.*services.*)$/m,
      `$1\n\nimport { getCurrentUser } from 'src/lib/auth'`
    )
    // add object to handler
    content = content.replace(
      /^(\s*)(schema: makeMergedSchema)(.*)$/m,
      `$1getCurrentUser,\n$1$2$3`
    )
    fs.writeFileSync(API_GRAPHQL_PATH, content)
  }
}

export const isProviderSupported = (provider) => {
  return SUPPORTED_PROVIDERS.indexOf(provider) !== -1
}

export const apiSrcDoesExist = () => {
  return fs.existsSync(API_SRC_PATH)
}

export const webIndexDoesExist = () => {
  return fs.existsSync(WEB_SRC_APP_PATH)
}

export const graphFunctionDoesExist = () => {
  return fs.existsSync(API_GRAPHQL_PATH)
}

export const command = 'auth <provider>'
export const description = 'Generate an auth configuration'
export const builder = (yargs) => {
  yargs
    .positional('provider', {
      choices: SUPPORTED_PROVIDERS,
      description: 'Auth provider to configure',
      type: 'string',
    })
    .option('force', {
      alias: 'f',
      default: false,
      description: 'Overwrite existing configuration',
      type: 'boolean',
    })
    .epilogue(
      `Also see the ${terminalLink(
        'Redwood CLI Reference',
        'https://redwoodjs.com/reference/command-line-interface#generate-auth'
      )}`
    )
}

export const handler = async ({ provider, force }) => {
  const providerData = await import(`./providers/${provider}`)

  const tasks = new Listr(
    [
      {
        title: 'Generating auth lib...',
        task: (_ctx, task) => {
          if (apiSrcDoesExist()) {
            return writeFilesTask(files(provider), { overwriteExisting: force })
          } else {
            task.skip('api/src not found, skipping')
          }
        },
      },
      {
        title: 'Adding auth config to web...',
        task: (_ctx, task) => {
          if (webIndexDoesExist()) {
            addConfigToIndex(providerData.config, force)
          } else {
            task.skip('web/src/index.js not found, skipping')
          }
        },
      },
      {
        title: 'Adding auth config to GraphQL API...',
        task: (_ctx, task) => {
          if (graphFunctionDoesExist()) {
            addApiConfig()
          } else {
            task.skip('GraphQL function not found, skipping')
          }
        },
      },
      {
        title: 'Adding required web packages...',
        task: async () => {
          if (!isProviderSupported(provider)) {
            throw new Error(`Unknown auth provider '${provider}'`)
          }
          await execa('yarn', [
            'workspace',
            'web',
            'add',
            ...providerData.webPackages,
            '@redwoodjs/auth',
          ])
        },
      },
      providerData.apiPackages.length > 0 && {
        title: 'Adding required api packages...',
        task: async () => {
          if (!isProviderSupported(provider)) {
            throw new Error(`Unknown auth provider '${provider}'`)
          }
          await execa('yarn', [
            'workspace',
            'api',
            'add',
            ...providerData.apiPackages,
          ])
        },
      },
      {
        title: 'Installing packages...',
        task: async () => {
          await execa('yarn', ['install'])
        },
      },
      {
        title: 'One more thing...',
        task: (_ctx, task) => {
          task.title = `One more thing...\n\n   ${providerData.notes.join(
            '\n   '
          )}\n`
        },
      },
    ].filter(Boolean),
    { collapse: false }
  )

  try {
    // Don't throw existing provider error when --force exists
    if (!force) {
      checkAuthProviderExists()
    }

    await tasks.run()
  } catch (e) {
    console.log(c.error(e.message))
  }
}
=======
export const handler = generateDepracatedHandler({
  newCommand: 'yarn rw setup auth ${provider}',
  docsLink: 'https://redwoodjs.com/reference/command-line-interface#setup',
})
>>>>>>> f2869956
<|MERGE_RESOLUTION|>--- conflicted
+++ resolved
@@ -8,316 +8,7 @@
 export const command = 'auth'
 export const description = 'WARNING: deprecated. Use "yarn rw setup" command.'
 
-<<<<<<< HEAD
-import { getPaths, writeFilesTask } from 'src/lib'
-import c from 'src/lib/colors'
-
-const API_GRAPHQL_PATH = resolveFile(
-  path.join(getPaths().api.functions, 'graphql')
-)
-
-const AUTH_PROVIDER_IMPORT = `import { AuthProvider } from '@redwoodjs/auth'`
-
-const API_SRC_PATH = path.join(getPaths().api.src)
-const TEMPLATES = fs
-  .readdirSync(path.resolve(__dirname, 'templates'))
-  .reduce((templates, file) => {
-    if (file === 'auth.js.template') {
-      return { ...templates, base: path.resolve(__dirname, 'templates', file) }
-    } else {
-      const provider = file.replace('.auth.js.template', '')
-      return {
-        ...templates,
-        [provider]: path.resolve(__dirname, 'templates', file),
-      }
-    }
-  }, {})
-const OUTPUT_PATH = path.join(getPaths().api.lib, 'auth.js')
-const WEB_SRC_APP_PATH = path.join(getPaths().web.src, 'App.js')
-const SUPPORTED_PROVIDERS = fs
-  .readdirSync(path.resolve(__dirname, 'providers'))
-  .map((file) => path.basename(file, '.js'))
-  .filter((file) => file !== 'README.md')
-
-// returns the content of index.js with import statements added
-const addWebImports = (content, imports) => {
-  return `${AUTH_PROVIDER_IMPORT}\n` + imports.join('\n') + '\n' + content
-}
-
-// returns the content of index.js with init lines added
-const addWebInit = (content, init) => {
-  return content.replace(
-    /const rootElement = document.getElementById('redwood-app')/,
-    `${init}\n\nconst rootElement = document.getElementById('redwood-app')`
-  )
-}
-
-// returns the content of index.js with <AuthProvider> added
-const addWebRender = (content, authProvider) => {
-  const [_, indent, redwoodApolloProvider] = content.match(
-    /(\s+)(<RedwoodApolloProvider>.*<\/RedwoodApolloProvider>)/s
-  )
-  const redwoodApolloProviderLines = redwoodApolloProvider
-    .split('\n')
-    .map((line) => {
-      return '  ' + line
-    })
-  const customRenderOpen = (authProvider.render || []).reduce(
-    (acc, component) => acc + indent + `<${component}>`,
-    ''
-  )
-
-  const customRenderClose = (authProvider.render || []).reduce(
-    (acc, component) => indent + `</${component}>` + acc,
-    ''
-  )
-
-  const renderContent =
-    customRenderOpen +
-    indent +
-    `<AuthProvider client={${authProvider.client}} type="${authProvider.type}">` +
-    indent +
-    redwoodApolloProviderLines.join('\n') +
-    indent +
-    `</AuthProvider>` +
-    customRenderClose
-
-  return content.replace(
-    /\s+<RedwoodApolloProvider>.*<\/RedwoodApolloProvider>/s,
-    renderContent
-  )
-}
-
-// returns the content of index.js with <AuthProvider> updated
-const updateWebRender = (content, authProvider) => {
-  const renderContent = `<AuthProvider client={${authProvider.client}} type="${authProvider.type}">`
-  return content.replace(/<AuthProvider client={.*} type=".*">/s, renderContent)
-}
-
-// returns the content of index.js without the old auth import
-const removeOldWebImports = (content, imports) => {
-  return content.replace(`${AUTH_PROVIDER_IMPORT}\n` + imports.join('\n'), '')
-}
-
-// returns the content of index.js without the old auth init
-const removeOldWebInit = (content, init) => {
-  return content.replace(init, '')
-}
-
-// returns content with old auth provider removes
-const removeOldAuthProvider = async (content) => {
-  // get the current auth provider
-  const [_, currentAuthProvider] = content.match(
-    /<AuthProvider client={.*} type="(.*)">/s
-  )
-
-  let oldAuthProvider
-  try {
-    oldAuthProvider = await import(`./providers/${currentAuthProvider}`)
-  } catch (e) {
-    throw new Error('Could not replace existing auth provider init')
-  }
-
-  content = removeOldWebImports(content, oldAuthProvider.config.imports)
-  content = removeOldWebInit(content, oldAuthProvider.config.init)
-
-  return content
-}
-
-// check to make sure AuthProvider doesn't exist
-const checkAuthProviderExists = () => {
-  const content = fs.readFileSync(WEB_SRC_APP_PATH).toString()
-
-  if (content.includes(AUTH_PROVIDER_IMPORT)) {
-    throw new Error(
-      'Existing auth provider found.\nUse --force to override existing provider.'
-    )
-  }
-}
-
-// the files to create to support auth
-export const files = (provider) => {
-  const template = TEMPLATES[provider] ?? TEMPLATES.base
-  return {
-    [OUTPUT_PATH]: fs.readFileSync(template).toString(),
-  }
-}
-
-// actually inserts the required config lines into index.js
-export const addConfigToIndex = async (config, force) => {
-  let content = fs.readFileSync(WEB_SRC_APP_PATH).toString()
-
-  // update existing AuthProvider if --force else add new AuthProvider
-  if (content.includes(AUTH_PROVIDER_IMPORT) && force) {
-    content = await removeOldAuthProvider(content)
-    content = updateWebRender(content, config.authProvider)
-  } else {
-    content = addWebRender(content, config.authProvider)
-  }
-
-  content = addWebImports(content, config.imports)
-  content = addWebInit(content, config.init)
-
-  fs.writeFileSync(WEB_SRC_APP_PATH, content)
-}
-
-export const addApiConfig = () => {
-  let content = fs.readFileSync(API_GRAPHQL_PATH).toString()
-
-  // default to an array to avoid destructure errors
-  const [_, hasAuthImport] =
-    content.match(/(import {.*} from 'src\/lib\/auth.*')/s) || []
-
-  if (!hasAuthImport) {
-    // add import statement
-    content = content.replace(
-      /^(.*services.*)$/m,
-      `$1\n\nimport { getCurrentUser } from 'src/lib/auth'`
-    )
-    // add object to handler
-    content = content.replace(
-      /^(\s*)(schema: makeMergedSchema)(.*)$/m,
-      `$1getCurrentUser,\n$1$2$3`
-    )
-    fs.writeFileSync(API_GRAPHQL_PATH, content)
-  }
-}
-
-export const isProviderSupported = (provider) => {
-  return SUPPORTED_PROVIDERS.indexOf(provider) !== -1
-}
-
-export const apiSrcDoesExist = () => {
-  return fs.existsSync(API_SRC_PATH)
-}
-
-export const webIndexDoesExist = () => {
-  return fs.existsSync(WEB_SRC_APP_PATH)
-}
-
-export const graphFunctionDoesExist = () => {
-  return fs.existsSync(API_GRAPHQL_PATH)
-}
-
-export const command = 'auth <provider>'
-export const description = 'Generate an auth configuration'
-export const builder = (yargs) => {
-  yargs
-    .positional('provider', {
-      choices: SUPPORTED_PROVIDERS,
-      description: 'Auth provider to configure',
-      type: 'string',
-    })
-    .option('force', {
-      alias: 'f',
-      default: false,
-      description: 'Overwrite existing configuration',
-      type: 'boolean',
-    })
-    .epilogue(
-      `Also see the ${terminalLink(
-        'Redwood CLI Reference',
-        'https://redwoodjs.com/reference/command-line-interface#generate-auth'
-      )}`
-    )
-}
-
-export const handler = async ({ provider, force }) => {
-  const providerData = await import(`./providers/${provider}`)
-
-  const tasks = new Listr(
-    [
-      {
-        title: 'Generating auth lib...',
-        task: (_ctx, task) => {
-          if (apiSrcDoesExist()) {
-            return writeFilesTask(files(provider), { overwriteExisting: force })
-          } else {
-            task.skip('api/src not found, skipping')
-          }
-        },
-      },
-      {
-        title: 'Adding auth config to web...',
-        task: (_ctx, task) => {
-          if (webIndexDoesExist()) {
-            addConfigToIndex(providerData.config, force)
-          } else {
-            task.skip('web/src/index.js not found, skipping')
-          }
-        },
-      },
-      {
-        title: 'Adding auth config to GraphQL API...',
-        task: (_ctx, task) => {
-          if (graphFunctionDoesExist()) {
-            addApiConfig()
-          } else {
-            task.skip('GraphQL function not found, skipping')
-          }
-        },
-      },
-      {
-        title: 'Adding required web packages...',
-        task: async () => {
-          if (!isProviderSupported(provider)) {
-            throw new Error(`Unknown auth provider '${provider}'`)
-          }
-          await execa('yarn', [
-            'workspace',
-            'web',
-            'add',
-            ...providerData.webPackages,
-            '@redwoodjs/auth',
-          ])
-        },
-      },
-      providerData.apiPackages.length > 0 && {
-        title: 'Adding required api packages...',
-        task: async () => {
-          if (!isProviderSupported(provider)) {
-            throw new Error(`Unknown auth provider '${provider}'`)
-          }
-          await execa('yarn', [
-            'workspace',
-            'api',
-            'add',
-            ...providerData.apiPackages,
-          ])
-        },
-      },
-      {
-        title: 'Installing packages...',
-        task: async () => {
-          await execa('yarn', ['install'])
-        },
-      },
-      {
-        title: 'One more thing...',
-        task: (_ctx, task) => {
-          task.title = `One more thing...\n\n   ${providerData.notes.join(
-            '\n   '
-          )}\n`
-        },
-      },
-    ].filter(Boolean),
-    { collapse: false }
-  )
-
-  try {
-    // Don't throw existing provider error when --force exists
-    if (!force) {
-      checkAuthProviderExists()
-    }
-
-    await tasks.run()
-  } catch (e) {
-    console.log(c.error(e.message))
-  }
-}
-=======
 export const handler = generateDepracatedHandler({
   newCommand: 'yarn rw setup auth ${provider}',
   docsLink: 'https://redwoodjs.com/reference/command-line-interface#setup',
-})
->>>>>>> f2869956
+})