--- conflicted
+++ resolved
@@ -6,12 +6,7 @@
 import VerboseRenderer from 'listr-verbose-renderer'
 import terminalLink from 'terminal-link'
 
-<<<<<<< HEAD
-import { handler as generatePrismaClient } from 'src/commands/dbCommands/generate'
 import { getPaths, getConfig } from 'src/lib'
-=======
-import { getPaths } from 'src/lib'
->>>>>>> 6437cde8
 import c from 'src/lib/colors'
 import { generatePrismaClient } from 'src/lib/generatePrismaClient'
 
