{
  "name": "@redwoodjs/router",
  "version": "0.25.0",
  "files": [
    "dist"
  ],
  "main": "dist/index.js",
  "types": "dist/index.d.ts",
  "license": "MIT",
  "dependencies": {
<<<<<<< HEAD
    "@redwoodjs/auth": "^0.24.0",
    "@redwoodjs/web": "^0.24.0",
=======
    "@redwoodjs/auth": "^0.25.0",
>>>>>>> 5e354a0c
    "core-js": "3.6.5",
    "lodash.isequal": "^4.5.0"
  },
  "peerDependencies": {
    "react": "*"
  },
  "devDependencies": {
    "@types/lodash.isequal": "^4.5.5",
    "react": "^16.13.1",
    "react-dom": "^16.13.1"
  },
  "scripts": {
    "build": "yarn build:js && yarn build:types",
    "prepublishOnly": "yarn cross-env NODE_ENV=production yarn build",
    "build:js": "babel src -d dist --extensions \".js,.ts,.tsx\"",
    "build:types": "ttsc --build --verbose",
    "build:watch": "nodemon --watch src --ext \"js,ts,tsx\" --ignore dist --exec \"yarn build\"",
    "test": "jest",
    "test:watch": "yarn test --watch"
  },
  "gitHead": "c235e7d7186e5e258764699c0e0e1d5cc0fdd0b5"
}<|MERGE_RESOLUTION|>--- conflicted
+++ resolved
@@ -8,12 +8,8 @@
   "types": "dist/index.d.ts",
   "license": "MIT",
   "dependencies": {
-<<<<<<< HEAD
-    "@redwoodjs/auth": "^0.24.0",
-    "@redwoodjs/web": "^0.24.0",
-=======
     "@redwoodjs/auth": "^0.25.0",
->>>>>>> 5e354a0c
+    "@redwoodjs/web": "^0.25.0",
     "core-js": "3.6.5",
     "lodash.isequal": "^4.5.0"
   },
