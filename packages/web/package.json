{
  "name": "@redwoodjs/web",
  "version": "0.23.0",
  "files": [
    "dist"
  ],
  "main": "dist/index.js",
  "types": "dist/index.d.ts",
  "license": "MIT",
  "dependencies": {
    "@apollo/client": "^3.2.5",
    "@types/react": "16.9.53",
    "core-js": "3.6.5",
    "graphql": "^15.3.0",
    "proptypes": "^1.1.0"
  },
  "devDependencies": {
<<<<<<< HEAD
    "@redwoodjs/auth": "^0.22.1",
    "@redwoodjs/prerender": "^0.22.1"
=======
    "@redwoodjs/auth": "^0.23.0"
>>>>>>> d4271793
  },
  "peerDependencies": {
    "react": "*"
  },
  "scripts": {
    "build": "yarn build:js && yarn build:types",
    "prepublishOnly": "yarn cross-env NODE_ENV=production yarn build",
    "build:js": "babel src -d dist --extensions \".js,.ts,.tsx\"",
    "build:types": "ttsc --build --verbose && node ./scripts/postBuild.js",
    "build:watch": "nodemon --watch src --ext \"js,ts,tsx\" --ignore dist --exec \"yarn build\"",
    "test": "jest",
    "test:watch": "yarn test --watch"
  },
  "gitHead": "c235e7d7186e5e258764699c0e0e1d5cc0fdd0b5"
}<|MERGE_RESOLUTION|>--- conflicted
+++ resolved
@@ -15,12 +15,8 @@
     "proptypes": "^1.1.0"
   },
   "devDependencies": {
-<<<<<<< HEAD
-    "@redwoodjs/auth": "^0.22.1",
-    "@redwoodjs/prerender": "^0.22.1"
-=======
-    "@redwoodjs/auth": "^0.23.0"
->>>>>>> d4271793
+    "@redwoodjs/auth": "^0.23.0",
+    "@redwoodjs/prerender": "^0.23.0"
   },
   "peerDependencies": {
     "react": "*"
